/** @file

  This file implements the LogAccess class.

  @section license License

  Licensed to the Apache Software Foundation (ASF) under one
  or more contributor license agreements.  See the NOTICE file
  distributed with this work for additional information
  regarding copyright ownership.  The ASF licenses this file
  to you under the Apache License, Version 2.0 (the
  "License"); you may not use this file except in compliance
  with the License.  You may obtain a copy of the License at

      http://www.apache.org/licenses/LICENSE-2.0

  Unless required by applicable law or agreed to in writing, software
  distributed under the License is distributed on an "AS IS" BASIS,
  WITHOUT WARRANTIES OR CONDITIONS OF ANY KIND, either express or implied.
  See the License for the specific language governing permissions and
  limitations under the License.

  @section description
  This file implements the LogAccess class.  However, LogAccess is an
  abstract base class, providing an interface that logging uses to get
  information from a module, such as HTTP or ICP.  Each module derives a
  specific implementation from this base class (such as LogAccessHttp), and
  implements the virtual accessor functions there.

  The LogAccess class also defines a set of static functions that are used
  to provide support for marshalling and unmarshalling support for the other
  LogAccess derived classes.
 */

#include "ink_unused.h"

#include "libts.h"

#include "Error.h"
#include "HTTP.h"

#include "P_Net.h"
#include "P_Cache.h"
#include "I_Machine.h"
#include "LogAccess.h"
#include "LogField.h"
#include "LogFilter.h"
#include "LogUtils.h"
#include "LogFormat.h"
#include "LogObject.h"
#include "LogConfig.h"
#include "LogBuffer.h"
#include "Log.h"


/*-------------------------------------------------------------------------
  LogAccess::init
  -------------------------------------------------------------------------*/

void
LogAccess::init()
{
  if (initialized) {
    return;
  }
  //
  // Here is where we would perform any initialization code.
  //

  initialized = true;
}

/*-------------------------------------------------------------------------
  The following functions provide a default implementation for the base
  class marshalling routines so that each subsequent LogAccess* class only
  has to implement those functions that are to override this default
  implementation.
  -------------------------------------------------------------------------*/

int
LogAccess::marshal_client_host_ip(char *buf)
{
  DEFAULT_IP_FIELD;
}

/*-------------------------------------------------------------------------
  -------------------------------------------------------------------------*/

int
LogAccess::marshal_client_auth_user_name(char *buf)
{
  DEFAULT_STR_FIELD;
}

/*-------------------------------------------------------------------------
  -------------------------------------------------------------------------*/

int
LogAccess::marshal_client_req_text(char *buf)
{
  DEFAULT_STR_FIELD;
}

/*-------------------------------------------------------------------------
  -------------------------------------------------------------------------*/

int
LogAccess::marshal_client_req_http_method(char *buf)
{
  DEFAULT_STR_FIELD;
}

/*-------------------------------------------------------------------------
  -------------------------------------------------------------------------*/

int
LogAccess::marshal_client_req_url(char *buf)
{
  DEFAULT_STR_FIELD;
}

/*-------------------------------------------------------------------------
  -------------------------------------------------------------------------*/

int
LogAccess::marshal_client_req_url_canon(char *buf)
{
  DEFAULT_STR_FIELD;
}

/*-------------------------------------------------------------------------
  -------------------------------------------------------------------------*/

int
LogAccess::marshal_client_req_unmapped_url_canon(char *buf)
{
  DEFAULT_STR_FIELD;
}

/*-------------------------------------------------------------------------
  -------------------------------------------------------------------------*/

int
LogAccess::marshal_client_req_unmapped_url_path(char *buf)
{
  DEFAULT_STR_FIELD;
}

/*-------------------------------------------------------------------------
  -------------------------------------------------------------------------*/

int
LogAccess::marshal_client_req_url_path(char *buf)
{
  DEFAULT_STR_FIELD;
}

/*-------------------------------------------------------------------------
  -------------------------------------------------------------------------*/

int
LogAccess::marshal_client_req_url_scheme(char *buf)
{
  DEFAULT_STR_FIELD;
}

/*-------------------------------------------------------------------------
  This case is special because it really stores 2 ints.
  -------------------------------------------------------------------------*/

int
LogAccess::marshal_client_req_http_version(char *buf)
{
  if (buf) {
    int64_t major = 0;
    int64_t minor = 0;
    marshal_int(buf, major);
    marshal_int((buf + INK_MIN_ALIGN), minor);
  }
  return (2 * INK_MIN_ALIGN);
}

/*-------------------------------------------------------------------------
  -------------------------------------------------------------------------*/

int
LogAccess::marshal_client_req_header_len(char *buf)
{
  DEFAULT_INT_FIELD;
}

/*-------------------------------------------------------------------------
  -------------------------------------------------------------------------*/

int
LogAccess::marshal_client_req_body_len(char *buf)
{
  DEFAULT_INT_FIELD;
}

/*-------------------------------------------------------------------------
  -------------------------------------------------------------------------*/

int
LogAccess::marshal_client_finish_status_code(char *buf)
{
  DEFAULT_INT_FIELD;
}

/*-------------------------------------------------------------------------
  -------------------------------------------------------------------------*/

int
LogAccess::marshal_client_gid(char *buf)
{
  DEFAULT_STR_FIELD;
}

/*-------------------------------------------------------------------------
  -------------------------------------------------------------------------*/

int
LogAccess::marshal_client_accelerator_id(char *buf)
{
  DEFAULT_STR_FIELD;
}

/*-------------------------------------------------------------------------
  -------------------------------------------------------------------------*/

int
LogAccess::marshal_proxy_resp_content_type(char *buf)
{
  DEFAULT_STR_FIELD;
}

/*-------------------------------------------------------------------------
  -------------------------------------------------------------------------*/

int
LogAccess::marshal_proxy_resp_squid_len(char *buf)
{
  DEFAULT_INT_FIELD;
}

/*-------------------------------------------------------------------------
  -------------------------------------------------------------------------*/

int
LogAccess::marshal_proxy_resp_content_len(char *buf)
{
  DEFAULT_INT_FIELD;
}

/*-------------------------------------------------------------------------
  -------------------------------------------------------------------------*/

int
LogAccess::marshal_proxy_resp_status_code(char *buf)
{
  DEFAULT_INT_FIELD;
}

/*-------------------------------------------------------------------------
  -------------------------------------------------------------------------*/

int
LogAccess::marshal_proxy_resp_header_len(char *buf)
{
  DEFAULT_INT_FIELD;
}

/*-------------------------------------------------------------------------
  -------------------------------------------------------------------------*/

int
LogAccess::marshal_proxy_resp_origin_bytes(char *buf)
{
  DEFAULT_INT_FIELD;
}

/*-------------------------------------------------------------------------
  -------------------------------------------------------------------------*/

int
LogAccess::marshal_proxy_resp_cache_bytes(char *buf)
{
  DEFAULT_INT_FIELD;
}

/*-------------------------------------------------------------------------
  -------------------------------------------------------------------------*/

int
LogAccess::marshal_proxy_finish_status_code(char *buf)
{
  DEFAULT_INT_FIELD;
}

/*-------------------------------------------------------------------------
  -------------------------------------------------------------------------*/

int
LogAccess::marshal_cache_result_code(char *buf)
{
  DEFAULT_INT_FIELD;
}

/*-------------------------------------------------------------------------
  -------------------------------------------------------------------------*/

int
LogAccess::marshal_proxy_req_header_len(char *buf)
{
  DEFAULT_INT_FIELD;
}

/*-------------------------------------------------------------------------
  -------------------------------------------------------------------------*/

int
LogAccess::marshal_proxy_req_body_len(char *buf)
{
  DEFAULT_INT_FIELD;
}

/*-------------------------------------------------------------------------
  -------------------------------------------------------------------------*/

int
LogAccess::marshal_proxy_req_server_name(char *buf)
{
  DEFAULT_STR_FIELD;
}

/*-------------------------------------------------------------------------
  -------------------------------------------------------------------------*/

int
LogAccess::marshal_proxy_req_server_ip(char *buf)
{
  DEFAULT_IP_FIELD;
}

/*-------------------------------------------------------------------------
  -------------------------------------------------------------------------*/

int
LogAccess::marshal_proxy_hierarchy_route(char *buf)
{
  DEFAULT_INT_FIELD;
}

#ifndef INK_NO_CONGESTION_CONTROL
/*-------------------------------------------------------------------------
  -------------------------------------------------------------------------*/

int
LogAccess::marshal_client_retry_after_time(char *buf)
{
  DEFAULT_INT_FIELD;
}
#endif

/*-------------------------------------------------------------------------
  -------------------------------------------------------------------------*/

int
LogAccess::marshal_proxy_host_name(char *buf)
{
  char *str = NULL;
  Machine *machine = Machine::instance();

  if (machine) {
    str = machine->hostname;
  }
  int len = LogAccess::strlen(str);
  if (buf) {
    marshal_str(buf, str, len);
  }
  return len;
}

/*-------------------------------------------------------------------------
  -------------------------------------------------------------------------*/

int
LogAccess::marshal_proxy_host_ip(char *buf)
{
  return marshal_ip(buf, &Machine::instance()->ip.sa);
}


/*-------------------------------------------------------------------------
  -------------------------------------------------------------------------*/

int
LogAccess::marshal_server_host_ip(char *buf)
{
  DEFAULT_IP_FIELD;
}

/*-------------------------------------------------------------------------
  -------------------------------------------------------------------------*/

int
LogAccess::marshal_server_host_name(char *buf)
{
  DEFAULT_STR_FIELD;
}

/*-------------------------------------------------------------------------
  -------------------------------------------------------------------------*/

int
LogAccess::marshal_server_resp_status_code(char *buf)
{
  DEFAULT_INT_FIELD;
}

/*-------------------------------------------------------------------------
  -------------------------------------------------------------------------*/

int
LogAccess::marshal_server_resp_content_len(char *buf)
{
  DEFAULT_INT_FIELD;
}

/*-------------------------------------------------------------------------
  -------------------------------------------------------------------------*/

int
LogAccess::marshal_server_resp_header_len(char *buf)
{
  DEFAULT_INT_FIELD;
}

/*-------------------------------------------------------------------------
  This case is special because it really stores 2 ints.
  -------------------------------------------------------------------------*/

int
LogAccess::marshal_server_resp_http_version(char *buf)
{
  if (buf) {
    int64_t major = 0;
    int64_t minor = 0;
    marshal_int(buf, major);
    marshal_int((buf + INK_MIN_ALIGN), minor);
  }
  return (2 * INK_MIN_ALIGN);
}

int
LogAccess::marshal_cache_write_code(char *buf)
{
  DEFAULT_INT_FIELD;
}

int
LogAccess::marshal_cache_write_transform_code(char *buf)
{
  DEFAULT_INT_FIELD;
}

/*-------------------------------------------------------------------------
  -------------------------------------------------------------------------*/

int
LogAccess::marshal_transfer_time_ms(char *buf)
{
  DEFAULT_INT_FIELD;
}

int
LogAccess::marshal_transfer_time_s(char *buf)
{
  DEFAULT_INT_FIELD;
}

/*-------------------------------------------------------------------------
  -------------------------------------------------------------------------*/

int
LogAccess::marshal_file_size(char *buf)
{
  DEFAULT_INT_FIELD;
}

/*-------------------------------------------------------------------------
  -------------------------------------------------------------------------*/
int
LogAccess::marshal_http_header_field(LogField::Container container, char *field, char *buf)
{
  NOWARN_UNUSED(container);
  NOWARN_UNUSED(field);
  NOWARN_UNUSED(buf);
  DEFAULT_STR_FIELD;
}


/*-------------------------------------------------------------------------

  -------------------------------------------------------------------------*/
int
LogAccess::marshal_http_header_field_escapify(LogField::Container container, char *field, char *buf)
{
  NOWARN_UNUSED(container);
  NOWARN_UNUSED(field);
  NOWARN_UNUSED(buf);
  DEFAULT_STR_FIELD;
}

/*-------------------------------------------------------------------------

  The following functions have a non-virtual base-class implementation.
  -------------------------------------------------------------------------*/

/*-------------------------------------------------------------------------
  LogAccess::marshal_client_req_timestamp_sec

  This does nothing because the timestamp is already in the LogEntryHeader.
  -------------------------------------------------------------------------*/

int
LogAccess::marshal_client_req_timestamp_sec(char *buf)
{
  // in the case of aggregate fields, we need the space, so we'll always
  // reserve it.  For a non-aggregate timestamp, this space is not used.
  DEFAULT_INT_FIELD;
}

/*-------------------------------------------------------------------------
  -------------------------------------------------------------------------*/

int
LogAccess::marshal_entry_type(char *buf)
{
  if (buf) {
    int64_t val = (int64_t) entry_type();
    marshal_int(buf, val);
  }
  return INK_MIN_ALIGN;
}

/*-------------------------------------------------------------------------
  -------------------------------------------------------------------------*/

int
LogAccess::marshal_config_int_var(char *config_var, char *buf)
{
  if (buf) {
    int64_t val = (int64_t) LOG_ConfigReadInteger(config_var);
    marshal_int(buf, val);
  }
  return INK_MIN_ALIGN;
}

/*-------------------------------------------------------------------------
  -------------------------------------------------------------------------*/

int
LogAccess::marshal_config_str_var(char *config_var, char *buf)
{
  char *str = NULL;
  str = LOG_ConfigReadString(config_var);
  int len = LogAccess::strlen(str);
  if (buf) {
    marshal_str(buf, str, len);
  }
  ats_free(str);
  return len;
}

// To allow for a generic marshal_record function, rather than
// multiple functions (one per data type) we always marshal a record
// as a string of a fixed length.  We use a fixed length because the
// marshal_record function can be called with a null *buf to request
// the length of the record, and later with a non-null *buf to
// actually request the record to be inserted in the buffer, and both
// calls should return the same number of characters. If we did not
// enforce a fixed size, this would not necesarilly be the case
// because records --statistics in particular-- can potentially change
// between one call and the other.
//
int
LogAccess::marshal_record(char *record, char *buf)
{
  const unsigned int max_chars = MARSHAL_RECORD_LENGTH;

  if (NULL == buf) {
    return max_chars;
  }

  const char *record_not_found_msg = "RECORD_NOT_FOUND";
  const unsigned int record_not_found_chars = 17;
  ink_debug_assert(::strlen(record_not_found_msg) + 1 == record_not_found_chars);

  char ascii_buf[max_chars];
  register const char *out_buf;
  register unsigned int num_chars;

#define LOG_INTEGER RECD_INT
#define LOG_COUNTER RECD_COUNTER
#define LOG_FLOAT   RECD_FLOAT
#define LOG_STRING  RECD_STRING

  typedef RecInt LogInt;
  typedef RecCounter LogCounter;
  typedef RecFloat LogFloat;
  typedef RecString LogString;

  RecDataT stype = RECD_NULL;
  bool found = false;

  if (RecGetRecordDataType(record, &stype) != REC_ERR_OKAY) {
    out_buf = "INVALID_RECORD";
    num_chars = 15;
    ink_debug_assert(::strlen(out_buf) + 1 == num_chars);
  } else {
    if (LOG_INTEGER == stype || LOG_COUNTER == stype) {
      // we assume MgmtInt and MgmtIntCounter are int64_t for the
      // conversion below, if this ever changes we should modify
      // accordingly
      //
      ink_debug_assert(sizeof(int64_t) >= sizeof(LogInt) && sizeof(int64_t) >= sizeof(LogCounter));

      // so that a 64 bit integer will fit (including sign and eos)
      //
      ink_debug_assert(max_chars > 21);

      int64_t val = (int64_t) (LOG_INTEGER == stype ? REC_readInteger(record, &found) : REC_readCounter(record, &found));

      if (found) {

        out_buf = int64_to_str(ascii_buf, max_chars, val, &num_chars);
        ink_debug_assert(out_buf);
      } else {
        out_buf = (char *) record_not_found_msg;
        num_chars = record_not_found_chars;
      }
    } else if (LOG_FLOAT == stype) {
      // we assume MgmtFloat is at least a float for the conversion below
      // (the conversion itself assumes a double because of the %e)
      // if this ever changes we should modify accordingly
      //
      ink_debug_assert(sizeof(double) >= sizeof(LogFloat));

      LogFloat val = REC_readFloat(record, &found);

      if (found) {
        // snprintf does not support "%e" in the format
        // and we want to use "%e" because it is the most concise
        // notation

        num_chars = snprintf(ascii_buf, sizeof(ascii_buf), "%e", val) + 1;      // include eos

        // the "%e" field above should take 13 characters at most
        //
        ink_debug_assert(num_chars <= max_chars);

        // the following should never be true
        //
        if (num_chars > max_chars) {
          // data does not fit, output asterisks
          out_buf = "***";
          num_chars = 4;
          ink_debug_assert(::strlen(out_buf) + 1 == num_chars);
        } else {
          out_buf = ascii_buf;
        }
      } else {
        out_buf = (char *) record_not_found_msg;
        num_chars = record_not_found_chars;
      }
    } else if (LOG_STRING == stype) {
      out_buf = REC_readString(record, &found);

      if (found) {
        if (out_buf != 0 && out_buf[0] != 0) {
          num_chars =::strlen(out_buf) + 1;
          if (num_chars > max_chars) {
            // truncate string and write ellipsis at the end
            memcpy(ascii_buf, out_buf, max_chars - 4);
            ascii_buf[max_chars - 1] = 0;
            ascii_buf[max_chars - 2] = '.';
            ascii_buf[max_chars - 3] = '.';
            ascii_buf[max_chars - 4] = '.';
            out_buf = ascii_buf;
            num_chars = max_chars;
          }
        } else {
          out_buf = "NULL";
          num_chars = 5;
          ink_debug_assert(::strlen(out_buf) + 1 == num_chars);
        }
      } else {
        out_buf = (char *) record_not_found_msg;
        num_chars = record_not_found_chars;
      }
    } else {
      out_buf = "INVALID_MgmtType";
      num_chars = 17;
      ink_debug_assert(!"invalid MgmtType for requested record");
      ink_debug_assert(::strlen(out_buf) + 1 == num_chars);
    }
  }

  ink_debug_assert(num_chars <= max_chars);
  memcpy(buf, out_buf, num_chars);

#if TS_HAS_PURIFY
  memset(buf + num_chars + 1, '$', max_chars - num_chars - 1);
#endif

  return max_chars;
}


/*-------------------------------------------------------------------------
  LogAccess::marshal_str

  Copy the given string to the destination buffer, including the trailing
  NULL.  For binary formatting, we need the NULL to distinguish the end of
  the string, and we'll remove it for ascii formatting.
  ASSUMES dest IS NOT NULL.
  The array pointed to by dest must be at least padded_len in length.
  -------------------------------------------------------------------------*/

void
LogAccess::marshal_str(char *dest, const char *source, int padded_len)
{
  if (source == NULL || source[0] == 0 || padded_len == 0) {
    source = DEFAULT_STR;
  }
  ink_strlcpy(dest, source, padded_len);

#ifdef DEBUG
  //
  // what padded_len should be, if there is no padding, is strlen()+1.
  // if not, then we needed to pad and should touch the intermediate
  // bytes to avoid UMR errors when the buffer is written.
  //
  size_t real_len = (::strlen(source) + 1);
  while ((int) real_len < padded_len) {
    dest[real_len] = '$';
    real_len++;
  }
#endif
}

/*-------------------------------------------------------------------------
  LogAccess::marshal_mem

  This is a version of marshal_str that works with unterminated strings.
  In this case, we'll copy the buffer and then add a trailing null that
  the rest of the system assumes.
  -------------------------------------------------------------------------*/

void
LogAccess::marshal_mem(char *dest, const char *source, int actual_len, int padded_len)
{
  NOWARN_UNUSED(padded_len);
  if (source == NULL || source[0] == 0 || actual_len == 0) {
    source = DEFAULT_STR;
    actual_len = DEFAULT_STR_LEN;
    ink_debug_assert(actual_len < padded_len);
  }
  memcpy(dest, source, actual_len);
  dest[actual_len] = 0;         // add terminating null

#ifdef DEBUG
  //
  // what len should be, if there is no padding, is strlen()+1.
  // if not, then we needed to pad and should touch the intermediate
  // bytes to avoid UMR errors when the buffer is written.
  //
  int real_len = actual_len + 1;
  while (real_len < padded_len) {
    dest[real_len] = '$';
    real_len++;
  }
#endif
}

/*-------------------------------------------------------------------------
  LogAccess::marshal_ip

  Marshal an IP address in a reasonably compact way. If the address isn't
  valid (NULL or not IP) then marshal an invalid address record.
  -------------------------------------------------------------------------*/

int
LogAccess::marshal_ip(char* dest, sockaddr const* ip) {
  LogFieldIpStorage data;
  int len = sizeof(data._ip);
  if (ats_is_ip4(ip)) {
    if (dest) {
      data._ip4._family = AF_INET;
      data._ip4._addr = ats_ip4_addr_cast(ip);
    }
    len = sizeof(data._ip4);
  } else if (ats_is_ip6(ip)) {
    if (dest) {
      data._ip6._family = AF_INET6;
      data._ip6._addr = ats_ip6_addr_cast(ip);
    }
    len = sizeof(data._ip6);
  } else {
    data._ip._family = AF_UNSPEC;
  }

  if (dest) memcpy(dest, &data, len);
  return INK_ALIGN_DEFAULT(len);
}

inline int
LogAccess::unmarshal_with_map(int64_t code, char *dest, int len, Ptr<LogFieldAliasMap> map, const char *msg)
{
  int codeStrLen;

  switch (map->asString(code, dest, len, (size_t *) & codeStrLen)) {
  case LogFieldAliasMap::INVALID_INT:
    if (msg) {
      const int bufSize = 64;
      char invalidCodeMsg[bufSize];
      codeStrLen = snprintf(invalidCodeMsg, 64, "%s(%" PRId64 ")", msg, code);
      if (codeStrLen < bufSize && codeStrLen < len) {
        ink_strlcpy(dest, invalidCodeMsg, len);
      } else {
        codeStrLen = -1;
      }
    } else {
      codeStrLen = -1;
    }
    break;
  case LogFieldAliasMap::BUFFER_TOO_SMALL:
    codeStrLen = -1;
    break;
  }

  return codeStrLen;
}

/*-------------------------------------------------------------------------
  LogAccess::unmarshal_int

  Return the integer pointed at by the buffer and advance the buffer
  pointer past the int.  The int will be converted back to host byte order.
  -------------------------------------------------------------------------*/

int64_t
LogAccess::unmarshal_int(char **buf)
{
  ink_assert(buf != NULL);
  ink_assert(*buf != NULL);
  int64_t val;

  // TODO: this used to do nthol, do we need to worrry?
  val = *((int64_t *)(*buf));
  *buf += INK_MIN_ALIGN;
  return val;
}

/*-------------------------------------------------------------------------
  unmarshal_itoa

  This routine provides a fast conversion from a binary int to a string.
  It returns the number of characters formatted.  "dest" must point to the
  LAST character of an array large enough to store the complete formatted
  number.
  -------------------------------------------------------------------------*/

int
LogAccess::unmarshal_itoa(int64_t val, char *dest, int field_width, char leading_char)
{
  ink_assert(dest != NULL);

  char *p = dest;

  if (val <= 0) {
    *p-- = '0';
    while (dest - p < field_width) {
      *p-- = leading_char;
    }
    return (int)(dest - p);
  }

  while (val) {
    *p-- = '0' + (val % 10);
    val /= 10;
  }
  while (dest - p < field_width) {
    *p-- = leading_char;
  }
  return (int)(dest - p);
}

/*-------------------------------------------------------------------------
  unmarshal_itox

  This routine provides a fast conversion from a binary int to a hex string.
  It returns the number of characters formatted.  "dest" must point to the
  LAST character of an array large enough to store the complete formatted
  number.
  -------------------------------------------------------------------------*/

int
LogAccess::unmarshal_itox(int64_t val, char *dest, int field_width, char leading_char)
{
  ink_assert(dest != NULL);

  char *p = dest;
  static char table[] = "0123456789abcdef?";

  for (int i = 0; i < (int)(sizeof(int64_t) * 2); i++) {
    *p-- = table[val & 0xf];
    val >>= 4;
  }
  while (dest - p < field_width) {
    *p-- = leading_char;
  }

  return (int64_t)(dest - p);
}

/*-------------------------------------------------------------------------
  LogAccess::unmarshal_int_to_str

  Return the string representation of the integer pointed at by buf.
  -------------------------------------------------------------------------*/

int
LogAccess::unmarshal_int_to_str(char **buf, char *dest, int len)
{
  ink_assert(buf != NULL);
  ink_assert(*buf != NULL);
  ink_assert(dest != NULL);

  char val_buf[128];
  int64_t val = unmarshal_int(buf);
  int val_len = unmarshal_itoa(val, val_buf + 127);

  if (val_len < len) {
    memcpy(dest, val_buf + 128 - val_len, val_len);
    return val_len;
  }
  return -1;
}

/*-------------------------------------------------------------------------
  LogAccess::unmarshal_int_to_str_hex

  Return the string representation (hexadecimal) of the integer pointed at by buf.
  -------------------------------------------------------------------------*/

int
LogAccess::unmarshal_int_to_str_hex(char **buf, char *dest, int len)
{
  ink_assert(buf != NULL);
  ink_assert(*buf != NULL);
  ink_assert(dest != NULL);

  char val_buf[128];
  int64_t val = unmarshal_int(buf);
  int val_len = unmarshal_itox(val, val_buf + 127);

  if (val_len < len) {
    memcpy(dest, val_buf + 128 - val_len, val_len);
    return val_len;
  }
  return -1;
}



/*-------------------------------------------------------------------------
  LogAccess::unmarshal_str

  Retrieve the string from the location pointed at by the buffer and
  advance the pointer past the string.  The local strlen function is used
  to advance the pointer, thus matching the corresponding strlen that was
  used to lay the string into the buffer.
  -------------------------------------------------------------------------*/

int
LogAccess::unmarshal_str(char **buf, char *dest, int len)
{
  ink_assert(buf != NULL);
  ink_assert(*buf != NULL);
  ink_assert(dest != NULL);

  char *val_buf = *buf;
  int val_len = (int)::strlen(val_buf);

  *buf += LogAccess::strlen(val_buf);   // this is how it was stored
  if (val_len < len) {
    memcpy(dest, val_buf, val_len);
    return val_len;
  }
  return -1;
}

int
LogAccess::unmarshal_ttmsf(char **buf, char *dest, int len)
{
  ink_assert(buf != NULL);
  ink_assert(*buf != NULL);
  ink_assert(dest != NULL);

  int64_t val = unmarshal_int(buf);
  float secs = (float) val / 1000;
  int val_len = snprintf(dest, len, "%.3f", secs);
  return val_len;
}

/*-------------------------------------------------------------------------
  LogAccess::unmarshal_http_method

  Retrieve the int pointed at by the buffer and treat as an HttpMethod
  enumerated type.  Then lookup the string representation for that enum and
  return the string.  Advance the buffer pointer past the enum.
  -------------------------------------------------------------------------*/
/*
int
LogAccess::unmarshal_http_method (char **buf, char *dest, int len)
{
    return unmarshal_str (buf, dest, len);
}
*/
/*-------------------------------------------------------------------------
  LogAccess::unmarshal_http_version

  The http version is marshalled as two consecutive integers, the first for
  the major number and the second for the minor number.  Retrieve both
  numbers and return the result as "HTTP/major.minor".
  -------------------------------------------------------------------------*/

int
LogAccess::unmarshal_http_version(char **buf, char *dest, int len)
{
  ink_assert(buf != NULL);
  ink_assert(*buf != NULL);
  ink_assert(dest != NULL);

  static const char *http = "HTTP/";
  static int http_len = (int)::strlen(http);

  char val_buf[128];
  char *p = val_buf;

  memcpy(p, http, http_len);
  p += http_len;

  int res1 = unmarshal_int_to_str(buf, p, 128 - http_len);
  if (res1 < 0) {
    return -1;
  }
  p += res1;
  *p++ = '.';
  int res2 = unmarshal_int_to_str(buf, p, 128 - http_len - res1 - 1);
  if (res2 < 0) {
    return -1;
  }

  int val_len = http_len + res1 + res2 + 1;
  if (val_len < len) {
    memcpy(dest, val_buf, val_len);
    return val_len;
  }
  return -1;
}

/*-------------------------------------------------------------------------
  LogAccess::unmarshal_http_text

  The http text is simply the fields http_method (cqhm) + url (cqu) +
  http_version (cqhv), all right next to each other, in that order.
  -------------------------------------------------------------------------*/

int
LogAccess::unmarshal_http_text(char **buf, char *dest, int len)
{
  ink_assert(buf != NULL);
  ink_assert(*buf != NULL);
  ink_assert(dest != NULL);

  char *p = dest;

//    int res1 = unmarshal_http_method (buf, p, len);
  int res1 = unmarshal_str(buf, p, len);
  if (res1 < 0) {
    return -1;
  }
  p += res1;
  *p++ = ' ';
  int res2 = unmarshal_str(buf, p, len - res1 - 1);
  if (res2 < 0) {
    return -1;
  }
  p += res2;
  *p++ = ' ';
  int res3 = unmarshal_http_version(buf, p, len - res1 - res2 - 2);
  if (res3 < 0) {
    return -1;
  }
  return res1 + res2 + res3 + 2;
}

/*-------------------------------------------------------------------------
  LogAccess::unmarshal_http_status

  An http response status code (pssc,sssc) is just an INT, but it's always
  formatted with three digits and leading zeros.  So, we need a special
  version of unmarshal_int_to_str that does this leading zero formatting.
  -------------------------------------------------------------------------*/

int
LogAccess::unmarshal_http_status(char **buf, char *dest, int len)
{
  ink_assert(buf != NULL);
  ink_assert(*buf != NULL);
  ink_assert(dest != NULL);

  char val_buf[128];
  int64_t val = unmarshal_int(buf);
  int val_len = unmarshal_itoa(val, val_buf + 127, 3, '0');
  if (val_len < len) {
    memcpy(dest, val_buf + 128 - val_len, val_len);
    return val_len;
  }
  return -1;
}

/*-------------------------------------------------------------------------
  LogAccess::unmarshal_ip

  Retrieve an IP address directly.
  -------------------------------------------------------------------------*/
int
LogAccess::unmarshal_ip(char **buf, IpEndpoint* dest)
{
  int len = sizeof(LogFieldIp); // of object processed.

  ink_assert(buf != NULL);
  ink_assert(*buf != NULL);
  ink_assert(dest != NULL);

  LogFieldIp* raw = reinterpret_cast<LogFieldIp*>(*buf);
  if (AF_INET == raw->_family) {
    LogFieldIp4* ip4 = static_cast<LogFieldIp4*>(raw);
    ats_ip4_set(dest, ip4->_addr);
    len = sizeof(*ip4);
  } else if (AF_INET6 == raw->_family) {
    LogFieldIp6* ip6 = static_cast<LogFieldIp6*>(raw);
    ats_ip6_set(dest, ip6->_addr);
    len = sizeof(*ip6);
  } else {
    ats_ip_invalidate(dest);
  }
  len = INK_ALIGN_DEFAULT(len);
  *buf += len;
  return len;
}

/*-------------------------------------------------------------------------
  LogAccess::unmarshal_ip_to_str

  Retrieve the IP addresspointed at by the buffer and convert to a
  string in standard format. The string is written to @a dest and its
  length (not including nul) is returned. @a *buf is advanced.
  -------------------------------------------------------------------------*/

int
LogAccess::unmarshal_ip_to_str(char **buf, char *dest, int len)
{
  IpEndpoint ip;

  unmarshal_ip(buf, &ip);
<<<<<<< HEAD
  return ats_ip_ntop(&ip, dest, len) ? ::strlen(dest) : -1;
=======
  return ink_inet_ntop(&ip, dest, len) ? static_cast<int>(::strlen(dest)) : -1;
>>>>>>> ea979949
}

/*-------------------------------------------------------------------------
  LogAccess::unmarshal_ip_to_hex

  Retrieve the int pointed at by the buffer and treat as an IP
  address.  Convert to a string in byte oriented hexadeciaml and
  return the string.  Advance the buffer pointer.
  -------------------------------------------------------------------------*/

int
LogAccess::unmarshal_ip_to_hex(char **buf, char *dest, int len)
{
  IpEndpoint ip;
  unmarshal_ip(buf, &ip);
  return ats_ip_to_hex(&ip.sa, dest, len);
}

/*-------------------------------------------------------------------------
  LogAccess::unmarshal_hierarchy

  Retrieve the int pointed at by the buffer and treat as a
  SquidHierarchyCode.  Use this as an index into the local string
  conversion tables and return the string equivalent to the enum.
  Advance the buffer pointer.
  -------------------------------------------------------------------------*/

int
LogAccess::unmarshal_hierarchy(char **buf, char *dest, int len, Ptr<LogFieldAliasMap> map)
{
  ink_assert(buf != NULL);
  ink_assert(*buf != NULL);
  ink_assert(dest != NULL);

  return (LogAccess::unmarshal_with_map(unmarshal_int(buf), dest, len, map, "INVALID_CODE"));
}

/*-------------------------------------------------------------------------
  LogAccess::unmarshal_finish_status

  Retrieve the int pointed at by the buffer and treat as a finish code.
  Use the enum as an index into a string table and return the string equiv
  of the enum.  Advance the pointer.
  -------------------------------------------------------------------------*/

int
LogAccess::unmarshal_finish_status(char **buf, char *dest, int len, Ptr<LogFieldAliasMap> map)
{
  ink_assert(buf != NULL);
  ink_assert(*buf != NULL);
  ink_assert(dest != NULL);

  return (LogAccess::unmarshal_with_map(unmarshal_int(buf), dest, len, map, "UNKNOWN_FINISH_CODE"));
}


/*-------------------------------------------------------------------------
  LogAccess::unmarshal_cache_code

  Retrieve the int pointed at by the buffer and treat as a SquidLogCode.
  Use this to index into the local string tables and return the string
  equiv of the enum.  Advance the pointer.
  -------------------------------------------------------------------------*/

int
LogAccess::unmarshal_cache_code(char **buf, char *dest, int len, Ptr<LogFieldAliasMap> map)
{
  ink_assert(buf != NULL);
  ink_assert(*buf != NULL);
  ink_assert(dest != NULL);

  return (LogAccess::unmarshal_with_map(unmarshal_int(buf), dest, len, map, "ERROR_UNKNOWN"));
}

/*-------------------------------------------------------------------------
  LogAccess::unmarshal_entry_type
  -------------------------------------------------------------------------*/

int
LogAccess::unmarshal_entry_type(char **buf, char *dest, int len, Ptr<LogFieldAliasMap> map)
{
  ink_assert(buf != NULL);
  ink_assert(*buf != NULL);
  ink_assert(dest != NULL);

  return (LogAccess::unmarshal_with_map(unmarshal_int(buf), dest, len, map, "UNKNOWN_ENTRY_TYPE"));
}

int
LogAccess::unmarshal_cache_write_code(char **buf, char *dest, int len, Ptr<LogFieldAliasMap> map)
{
  ink_assert(buf != NULL);
  ink_assert(*buf != NULL);
  ink_assert(dest != NULL);

  return (LogAccess::unmarshal_with_map(unmarshal_int(buf), dest, len, map, "UNKNOWN_CACHE_WRITE_CODE"));
}

int
LogAccess::unmarshal_record(char **buf, char *dest, int len)
{
  ink_assert(buf != NULL);
  ink_assert(*buf != NULL);
  ink_assert(dest != NULL);

  char *val_buf = *buf;
  int val_len = (int)::strlen(val_buf);
  *buf += MARSHAL_RECORD_LENGTH;        // this is how it was stored
  if (val_len < len) {
    memcpy(dest, val_buf, val_len);
    return val_len;
  }
  return -1;
}

/*-------------------------------------------------------------------------
  resolve_logfield_string

  This function resolves the given custom log format string using the given
  LogAccess context and returns the resulting string, which is ats_malloc'd.
  The caller is responsible for ats_free'ing the return result.  If there are
  any problems, NULL is returned.
  -------------------------------------------------------------------------*/
char *
resolve_logfield_string(LogAccess *context, const char *format_str)
{
  if (!context) {
    Debug("log-resolve", "No context to resolve?");
    return NULL;
  }

  if (!format_str) {
    Debug("log-resolve", "No format to resolve?");
    return NULL;
  }

  Debug("log-resolve", "Resolving: %s", format_str);

  //
  // Divide the format string into two parts: one for the printf-style
  // string and one for the symbols.
  //
  char *printf_str = NULL;
  char *fields_str = NULL;
  int n_fields = LogFormat::parse_format_string(format_str, &printf_str, &fields_str);

  //
  // Perhaps there were no fields to resolve?  Then just return the
  // format_str. Nothing to free here either.
  //
  if (!n_fields) {
    Debug("log-resolve", "No fields found; returning copy of format_str");
    return ats_strdup(format_str);
  }

  Debug("log-resolve", "%d fields: %s", n_fields, fields_str);
  Debug("log-resolve", "printf string: %s", printf_str);

  LogFieldList fields;
  bool contains_aggregates;
  int field_count = LogFormat::parse_symbol_string(fields_str, &fields, &contains_aggregates);

  if (field_count != n_fields) {
    Error("format_str contains %d invalid field symbols", n_fields - field_count);
    ats_free(printf_str);
    ats_free(fields_str);
    return NULL;
  }
  //
  // Ok, now marshal the data out of the LogAccess object and into a
  // temporary storage buffer.  Make sure the LogAccess context is
  // initialized first.
  //
  Debug("log-resolve", "Marshaling data from LogAccess into buffer ...");
  context->init();
  unsigned bytes_needed = fields.marshal_len(context);
  char *buf = (char *) ats_malloc(bytes_needed);
  unsigned bytes_used = fields.marshal(context, buf);

  ink_assert(bytes_needed == bytes_used);
  Debug("log-resolve", "    %u bytes marshalled", bytes_used);

  //
  // Now we can "unmarshal" the data from the buffer into a string,
  // combining it with the data from the printf string.  The problem is,
  // we're not sure how much space it will take when it's unmarshalled.
  // So, we'll just guess.
  //
  char *result = (char *) ats_malloc(8192);
  unsigned bytes_resolved = LogBuffer::resolve_custom_entry(&fields, printf_str, buf, result,
                                                            8191, LogUtils::timestamp(), 0,
                                                            LOG_SEGMENT_VERSION);
  ink_assert(bytes_resolved < 8192);
  result[bytes_resolved] = 0; // NULL terminate

  ats_free(printf_str);
  ats_free(fields_str);
  ats_free(buf);

  return result;
}<|MERGE_RESOLUTION|>--- conflicted
+++ resolved
@@ -1178,11 +1178,7 @@
   IpEndpoint ip;
 
   unmarshal_ip(buf, &ip);
-<<<<<<< HEAD
-  return ats_ip_ntop(&ip, dest, len) ? ::strlen(dest) : -1;
-=======
   return ink_inet_ntop(&ip, dest, len) ? static_cast<int>(::strlen(dest)) : -1;
->>>>>>> ea979949
 }
 
 /*-------------------------------------------------------------------------
